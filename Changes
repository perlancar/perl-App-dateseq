--- conflicted
+++ resolved
@@ -1,14 +1,19 @@
-<<<<<<< HEAD
-0.098   2019-11-29  Released-By: PERLANCAR; Urgency: medium
+0.099   2019-11-29  Released-By: PERLANCAR; Urgency: high
 
-	- Update coerce rule names in Sah schemas (Data::Sah::Coerce
-	  0.034+).
-=======
+        - Merge two releases 0.098 & 0.098.1.
+
+
+0.098.1 2019-11-29  Released-By: PERLANCAR; Urgency: medium
+
+	- Update coerce rule names in Sah schemas (Data::Sah::Coerce 0.034+).
+	  UPDATE: Rename release from 0.098 -> 0.098.1, cancel release
+	  (duplicate version).
+
+
 0.098   2019-11-19  Released-By: PERLANCAR; Urgency: medium
 
 	- Now use DateTime::Format::Strftimeq instead of
 	  DateTime::Format::Strptime, for ease of custom formatting.
->>>>>>> e35c7fe6
 
 
 0.097   2019-07-22  Released-By: PERLANCAR; Urgency: medium
